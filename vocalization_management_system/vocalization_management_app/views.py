from django.shortcuts import render, redirect, get_object_or_404
from django.contrib import messages
from django.contrib.auth import authenticate, login, logout
from django.contrib.auth.decorators import login_required
from django.http import HttpResponse, HttpResponseForbidden
from django.contrib.auth.hashers import make_password
from django.contrib.auth import update_session_auth_hash
<<<<<<< HEAD
from django.contrib.auth.decorators import login_required
from .models import OriginalAudioFile
from django.db import connection
=======
from django.contrib.auth.forms import PasswordChangeForm
from django.utils import timezone
import os
import logging
from .audio_processing import update_audio_metadata
from .EmailBackEnd import EmailBackEnd
from .tasks import process_pending_audio_files
import json
from django.utils.safestring import mark_safe
from .models import CustomUser, OriginalAudioFile, DetectedNoiseAudioFile, Spectrogram, Database, ProcessingLog
from .forms import AudioUploadForm

# Create a logger
logger = logging.getLogger(__name__)
>>>>>>> 1ecd93f5

def home(request):
    return redirect('login')

def loginPage(request):
    if request.user.is_authenticated:
        if request.user.user_type == '1':
            return redirect('admin_home')
        else:
            return redirect('staff_home')
    return render(request, "login.html")

def doLogin(request):
    if request.method == "POST":
        username = request.POST.get("username")
        password = request.POST.get("password")
        
        if not username or not password:
            messages.error(request, "Please provide both username and password")
            return redirect('login')
        
        user = authenticate(request, username=username, password=password)
        
        if user is not None:
            login(request, user)
            if user.user_type == '1':  # Admin
                return redirect('admin_home')
            else:  # Staff
                return redirect('staff_home')
        else:
            messages.error(request, "Invalid username or password")
            return redirect('login')
    
    return redirect('login')

def registerPage(request):
    return render(request, 'register.html')  

def doRegister(request):
    if request.method == "POST":
        full_name = request.POST.get('full_name')
        email = request.POST.get('email')
        password = request.POST.get('password')
        confirm_password = request.POST.get('confirm_password')
        user_type = request.POST.get('user_type')

        # Check if passwords match
        if password != confirm_password:
            messages.error(request, "Passwords do not match.")
            return redirect('register')

        # Check if email is already registered
        if CustomUser.objects.filter(email=email).exists():
            messages.error(request, "Email is already registered.")
            return redirect('register')

        # **Set `username` as email to avoid UNIQUE constraint error**
        user = CustomUser.objects.create(
            username=email,
            email=email,
            full_name=full_name,
            password=make_password(password),
            user_type=user_type
        )
        user.save()

        messages.success(request, "Registration successful! You can now log in.")
        return redirect('login')
    else:
        return redirect('register')


def get_user_details(request):
    if request.user.is_authenticated:
        return HttpResponse(f"User: {request.user.email}, User Type: {request.user.user_type}")
    else:
        return HttpResponse("Please Login First")

def logout_user(request):
    logout(request)
    messages.success(request, "You have been successfully logged out.")
    return redirect('login')

def change_password(request):
    if request.method == "POST":
        form = PasswordChangeForm(request.user, request.POST)
        if form.is_valid():
            user = form.save()
            update_session_auth_hash(request, user)  # Keep user logged in after password change
            messages.success(request, "Your password has been changed successfully!")
            return redirect('staff_home')  # Redirect to staff home
        else:
            messages.error(request, "Please correct the errors below.")
    else:
        form = PasswordChangeForm(request.user)
    
    return render(request, "staff_template/change_password.html", {'form': form})

@login_required
def view_extracted_clips(request, file_id=None):
    """
    View to display extracted clips and their spectrograms
    """
    context = {}
    
    if file_id:
        # Get specific file and its clips
        original_file = get_object_or_404(OriginalAudioFile, file_id=file_id)
        context['original_file'] = original_file
        
        # Get full audio spectrogram
        full_spectrogram = original_file.spectrograms.filter(is_full_audio=True).first()
        context['full_spectrogram'] = full_spectrogram
        
        # Get all clip spectrograms for this file
        clip_spectrograms = original_file.spectrograms.filter(
            is_full_audio=False
        ).order_by('clip_start_time')
        
        context['clip_spectrograms'] = clip_spectrograms
        
        # Get processing status
        processing_status = original_file.database_entry.first()
        context['processing_status'] = processing_status
        
    else:
        # Get all processed files
        processed_files = OriginalAudioFile.objects.filter(
            database_entry__status="Processed"
        ).order_by('-upload_date')
        
        context['processed_files'] = processed_files
    
    return render(request, 'staff_template/view_clips.html', context)

@login_required
def view_spectrograms(request, file_id):
    if not request.user.is_authenticated:
        return redirect('login')
    
    # Get the audio file
    audio_file = get_object_or_404(OriginalAudioFile, pk=file_id)
    
    # Get all spectrograms for this file
    spectrograms = Spectrogram.objects.filter(audio_file=audio_file)
    
    # Get all detected noise clips
    detected_noises = DetectedNoiseAudioFile.objects.filter(original_file=audio_file)
    
    # Get processing logs
    processing_logs = ProcessingLog.objects.filter(audio_file=audio_file).order_by('-timestamp')
    
    # Get processing status
    processing_status = Database.objects.filter(audio_file=audio_file).first()
    
    # Calculate total impulses
    total_impulses = sum(noise.saw_count for noise in detected_noises)
    
    # Check if Excel file exists
    has_excel = bool(audio_file.analysis_excel)
    
    # Prepare chart data for visualization
    chart_labels = []
    chart_data = []
    for noise in detected_noises:
        if hasattr(noise.start_time, 'strftime'):
            # If it's a datetime.time object
            chart_labels.append(noise.start_time.strftime("%H:%M:%S"))
        else:
            # If it's a float (seconds)
            hours, remainder = divmod(int(noise.start_time), 3600)
            minutes, seconds = divmod(remainder, 60)
            chart_labels.append(f"{hours:02d}:{minutes:02d}:{seconds:02d}")
        chart_data.append(noise.saw_count)
    
    # Prepare data for the template
    clips_data = []
    for noise in detected_noises:
        # Find the corresponding spectrogram if it exists
        # Handle both datetime.time and float formats for start/end times
        matching_specs = []
        for spec in spectrograms:
            # Convert times to seconds for comparison if needed
            noise_start = noise.start_time
            noise_end = noise.end_time
            spec_start = spec.clip_start_time
            spec_end = spec.clip_end_time
            
            # Convert datetime.time to seconds if needed
            if hasattr(noise_start, 'hour'):
                noise_start = noise_start.hour * 3600 + noise_start.minute * 60 + noise_start.second + noise_start.microsecond/1000000
            if hasattr(noise_end, 'hour'):
                noise_end = noise_end.hour * 3600 + noise_end.minute * 60 + noise_end.second + noise_end.microsecond/1000000
            if hasattr(spec_start, 'hour'):
                spec_start = spec_start.hour * 3600 + spec_start.minute * 60 + spec_start.second + spec_start.microsecond/1000000
            if hasattr(spec_end, 'hour'):
                spec_end = spec_end.hour * 3600 + spec_end.minute * 60 + spec_end.second + spec_end.microsecond/1000000
            
            # Compare as floats
            if abs(float(noise_start) - float(spec_start)) < 0.1 and abs(float(noise_end) - float(spec_end)) < 0.1:
                matching_specs.append(spec)
        
        spec = matching_specs[0] if matching_specs else None
        
        # Format display times
        if hasattr(noise.start_time, 'strftime'):
            display_start = noise.start_time.strftime("%H:%M:%S")
            display_end = noise.end_time.strftime("%H:%M:%S")
        else:
            # Convert seconds to formatted time string
            start_hours, start_remainder = divmod(int(noise.start_time), 3600)
            start_minutes, start_seconds = divmod(start_remainder, 60)
            display_start = f"{start_hours:02d}:{start_minutes:02d}:{start_seconds:02d}"
            
            end_hours, end_remainder = divmod(int(noise.end_time), 3600)
            end_minutes, end_seconds = divmod(end_remainder, 60)
            display_end = f"{end_hours:02d}:{end_minutes:02d}:{end_seconds:02d}"
        
        clips_data.append({
            'audio_clip': noise,
            'spectrogram': spec,
            'start_time': noise.start_time,
            'end_time': noise.end_time,
            'display_start': display_start,
            'display_end': display_end
        })
    
    # Get the full audio spectrogram if it exists
    full_spectrogram = spectrograms.filter(is_full_audio=True).first()
    
    # If Excel file exists, read it to display in the page
    excel_data = None
    if audio_file.analysis_excel:
        try:
            import pandas as pd
            excel_path = audio_file.analysis_excel.path
            excel_data = pd.read_excel(excel_path).to_html(classes='table table-striped', index=False)
        except Exception as e:
            logger.error(f"Error reading Excel file: {str(e)}")
    
    context = {
        'original_file': audio_file,
        'clips_data': clips_data,
        'full_spectrogram': full_spectrogram,
        'processing_logs': processing_logs,
        'processing_status': processing_status,
        'detected_noises': detected_noises,
        'total_impulses': total_impulses,
        'has_excel': has_excel,
        'excel_data': excel_data,
        'chart_labels': json.dumps(chart_labels),
        'chart_data': json.dumps(chart_data)
    }
    
    return render(request, 'common/view_spectrograms.html', context)

@login_required
def view_spectrograms_list(request):
    """
    View to display a list of all audio files with their spectrograms
    """
    if not request.user.is_authenticated:
        return redirect('login')
    
    # Get all audio files
    audio_files = OriginalAudioFile.objects.all().order_by('-upload_date')
    
    # Get recent processing logs
    recent_logs = ProcessingLog.objects.all().order_by('-timestamp')[:20]
    
    # Handle search and filtering
    search_query = request.GET.get('search', '')
    status_filter = request.GET.get('status', '')
    date_filter = request.GET.get('date', '')
    
    if search_query:
        audio_files = audio_files.filter(audio_file_name__icontains=search_query)
    
    if status_filter:
        audio_files = audio_files.filter(database_entry__status=status_filter)
    
    if date_filter:
        # Parse date filter and apply
        try:
            from datetime import datetime
            date_obj = datetime.strptime(date_filter, '%Y-%m-%d')
            audio_files = audio_files.filter(upload_date__date=date_obj.date())
        except Exception as e:
            logger.error(f"Error parsing date filter: {str(e)}")
    
    context = {
        'audio_files': audio_files,
        'recent_logs': recent_logs,
        'search_query': search_query,
        'status_filter': status_filter,
        'date_filter': date_filter
    }
    
    return render(request, 'common/view_spectrograms.html', context)

@login_required
def view_analysis(request, file_id):
    """
    View to display detailed analysis and Excel data for a specific audio file
    """
    if not request.user.is_authenticated:
        return redirect('login')
    
    # Get the audio file
    audio_file = get_object_or_404(OriginalAudioFile, file_id=file_id)
    
    # Get processing status
    processing_status = Database.objects.filter(audio_file=audio_file).first()
    
    # Get all detected noise clips
    detected_noises = DetectedNoiseAudioFile.objects.filter(original_file=audio_file).order_by('start_time')
    
    # Get processing logs
    processing_logs = ProcessingLog.objects.filter(audio_file=audio_file).order_by('-timestamp')
    
    # Calculate total impulses
    total_impulses = sum(noise.saw_count for noise in detected_noises)
    
    # Check if Excel file exists
    has_excel = bool(audio_file.analysis_excel)
    
    # Prepare chart data for visualization
    chart_labels = []
    chart_data = []
    for noise in detected_noises:
        # Format the start time for display
        if hasattr(noise.start_time, 'strftime'):
            # If it's a datetime.time object
            formatted_time = noise.start_time.strftime("%H:%M:%S")
        else:
            # If it's a float (seconds)
            hours, remainder = divmod(int(noise.start_time), 3600)
            minutes, seconds = divmod(remainder, 60)
            formatted_time = f"{hours:02d}:{minutes:02d}:{seconds:02d}"
        
        chart_labels.append(formatted_time)
        chart_data.append(noise.saw_count)
    
    # If Excel file exists, read it to display in the page
    excel_data = None
    if has_excel:
        try:
            import pandas as pd
            import io
            
            # Read the Excel file into a pandas DataFrame
            excel_file = audio_file.analysis_excel.read()
            df = pd.read_excel(io.BytesIO(excel_file))
            
<<<<<<< HEAD
        context = {
            'audio_files': audio_files,
        }
        return render(request, 'common/view_spectrograms.html', context)
    
def view_timelines(request):
    if request.method == 'POST':
        animal_habitat = request.POST['animal_habitat']
        start_date = request.POST['start_date']
        end_date = request.POST['end_date']
        # TODO: implement timeline generation logic here
        timeline = ''  # placeholder for timeline generation
        return render(request, 'common/view_timelines.html', {'timeline': timeline})
    else:
        animal_habitats = []  # empty list for now
        return render(request, 'common/view_timelines.html', {'animal_habitats': animal_habitats})
=======
            # Convert DataFrame to HTML table
            excel_data = df.to_html(classes='table table-striped', index=False)
        except Exception as e:
            messages.error(request, f"Error reading Excel file: {str(e)}")
    
    context = {
        'original_file': audio_file,
        'processing_status': processing_status,
        'detected_noises': detected_noises,
        'processing_logs': processing_logs,
        'total_impulses': total_impulses,
        'has_excel': has_excel,
        'excel_data': excel_data,
        'chart_labels': json.dumps(chart_labels),
        'chart_data': json.dumps(chart_data)
    }
    
    return render(request, 'common/view_analysis.html', context)

def download_excel(request, file_id):
    """
    View to download the Excel analysis file for a specific audio file
    """
    if not request.user.is_authenticated:
        return redirect('login')
    
    # Get the audio file
    audio_file = get_object_or_404(OriginalAudioFile, file_id=file_id)
    
    # Check if Excel file exists
    if not audio_file.analysis_excel:
        messages.error(request, "Excel analysis file not found for this audio.")
        return redirect('view_spectrograms', file_id=file_id)
    
    # Prepare the response with the Excel file
    response = HttpResponse(
        audio_file.analysis_excel.read(),
        content_type='application/vnd.openxmlformats-officedocument.spreadsheetml.sheet'
    )
    response['Content-Disposition'] = f'attachment; filename="{os.path.basename(audio_file.analysis_excel.name)}"'
    
    return response

@login_required
def upload_audio(request):
    """View for uploading audio files"""
    if request.method == 'POST':
        form = AudioUploadForm(request.POST, request.FILES)
        if form.is_valid():
            animal_type = form.cleaned_data['animal_type']
            zoo = form.cleaned_data['zoo']
            uploaded_files = request.FILES.getlist('audio_files')
            
            # Track upload statistics
            upload_stats = {
                'total': len(uploaded_files),
                'successful': 0,
                'failed': 0,
                'invalid_format': 0,
                'file_names': []
            }
            
            for uploaded_file in uploaded_files:
                # Validate file format (.wav only)
                if not uploaded_file.name.lower().endswith('.wav'):
                    upload_stats['invalid_format'] += 1
                    continue
                
                try:
                    # Create a new OriginalAudioFile instance
                    audio_file = OriginalAudioFile()
                    audio_file.audio_file = uploaded_file
                    audio_file.audio_file_name = uploaded_file.name
                    audio_file.animal_type = animal_type
                    if zoo:
                        audio_file.zoo = zoo
                    audio_file.upload_date = timezone.now()
                    audio_file.save()
                    
                    # Create database entry with Pending status
                    database_entry = Database(audio_file=audio_file, status='Pending')
                    database_entry.save()
                    
                    # Update metadata for the file
                    file_path = audio_file.audio_file.path
                    update_audio_metadata(file_path, audio_file)
                    
                    # Track successful upload
                    upload_stats['successful'] += 1
                    upload_stats['file_names'].append(uploaded_file.name)
                except Exception as e:
                    logger.error(f"Error uploading file {uploaded_file.name}: {str(e)}")
                    upload_stats['failed'] += 1
            
            # Create success message with upload statistics
            if upload_stats['successful'] > 0:
                success_message = f"Successfully uploaded {upload_stats['successful']} audio file(s). "
                if upload_stats['invalid_format'] > 0:
                    success_message += f"{upload_stats['invalid_format']} file(s) were skipped (not .wav format). "
                if upload_stats['failed'] > 0:
                    success_message += f"{upload_stats['failed']} file(s) failed to upload due to errors."
                messages.success(request, success_message)
                
                # Automatically process the uploaded files
                process_pending_audio_files()
                
                return redirect('upload_audio')
            else:
                if upload_stats['invalid_format'] > 0:
                    messages.error(request, f"No files were uploaded. {upload_stats['invalid_format']} file(s) were skipped because they were not in .wav format.")
                else:
                    messages.error(request, "No files were uploaded. Please try again.")
    else:
        form = AudioUploadForm()
    
    # Get all uploaded audio files for the current user
    audio_files = OriginalAudioFile.objects.all().order_by('-upload_date')
    
    context = {
        'form': form,
        'audio_files': audio_files,
    }
    return render(request, 'admin_template/upload_audio.html', context)
>>>>>>> 1ecd93f5
<|MERGE_RESOLUTION|>--- conflicted
+++ resolved
@@ -5,11 +5,8 @@
 from django.http import HttpResponse, HttpResponseForbidden
 from django.contrib.auth.hashers import make_password
 from django.contrib.auth import update_session_auth_hash
-<<<<<<< HEAD
 from django.contrib.auth.decorators import login_required
-from .models import OriginalAudioFile
 from django.db import connection
-=======
 from django.contrib.auth.forms import PasswordChangeForm
 from django.utils import timezone
 import os
@@ -24,7 +21,6 @@
 
 # Create a logger
 logger = logging.getLogger(__name__)
->>>>>>> 1ecd93f5
 
 def home(request):
     return redirect('login')
@@ -378,12 +374,24 @@
             # Read the Excel file into a pandas DataFrame
             excel_file = audio_file.analysis_excel.read()
             df = pd.read_excel(io.BytesIO(excel_file))
-            
-<<<<<<< HEAD
-        context = {
-            'audio_files': audio_files,
-        }
-        return render(request, 'common/view_spectrograms.html', context)
+            # Convert DataFrame to HTML table
+            excel_data = df.to_html(classes='table table-striped', index=False)
+        except Exception as e:
+            messages.error(request, f"Error reading Excel file: {str(e)}")
+    
+    context = {
+        'original_file': audio_file,
+        'processing_status': processing_status,
+        'detected_noises': detected_noises,
+        'processing_logs': processing_logs,
+        'total_impulses': total_impulses,
+        'has_excel': has_excel,
+        'excel_data': excel_data,
+        'chart_labels': json.dumps(chart_labels),
+        'chart_data': json.dumps(chart_data)
+    }
+    
+    return render(request, 'common/view_analysis.html', context)
     
 def view_timelines(request):
     if request.method == 'POST':
@@ -396,25 +404,7 @@
     else:
         animal_habitats = []  # empty list for now
         return render(request, 'common/view_timelines.html', {'animal_habitats': animal_habitats})
-=======
-            # Convert DataFrame to HTML table
-            excel_data = df.to_html(classes='table table-striped', index=False)
-        except Exception as e:
-            messages.error(request, f"Error reading Excel file: {str(e)}")
-    
-    context = {
-        'original_file': audio_file,
-        'processing_status': processing_status,
-        'detected_noises': detected_noises,
-        'processing_logs': processing_logs,
-        'total_impulses': total_impulses,
-        'has_excel': has_excel,
-        'excel_data': excel_data,
-        'chart_labels': json.dumps(chart_labels),
-        'chart_data': json.dumps(chart_data)
-    }
-    
-    return render(request, 'common/view_analysis.html', context)
+
 
 def download_excel(request, file_id):
     """
@@ -519,5 +509,4 @@
         'form': form,
         'audio_files': audio_files,
     }
-    return render(request, 'admin_template/upload_audio.html', context)
->>>>>>> 1ecd93f5
+    return render(request, 'admin_template/upload_audio.html', context)