from django.urls import path
from . import views, adminViews, staffViews, api_views

urlpatterns = [
    # Authentication URLs
    path('', views.loginPage, name="login"),
    path('doLogin/', views.doLogin, name="doLogin"),
    path('logout_user/', views.logout_user, name="logout_user"),
    path('register/', views.registerPage, name="register"),
    path('doRegister/', views.doRegister, name="doRegister"),
    
    # Admin URLs
    path('admin_home/', adminViews.admin_home, name="admin_home"),
    path('upload_audio/', adminViews.upload_audio, name="upload_audio"),
    path('process_audio_files/', adminViews.process_audio_files, name="process_audio_files"),
    path('generate_excel_reports/', adminViews.generate_excel_report, name="generate_excel_reports"),
    path('generate_excel_report/<int:file_id>/', adminViews.generate_excel_report, name="generate_excel_report"),
    path('manage_staff/', adminViews.manage_staff, name="manage_staff"),
    path('view_spectrograms/', views.view_spectrograms_list, name="view_spectrograms_list"),
    path('view_spectrograms/<int:file_id>/', views.view_spectrograms, name="view_spectrograms"),
<<<<<<< HEAD
    path('view_timelines/', views.view_timelines, name='view_timelines'),
=======
    path('view_analysis/<int:file_id>/', views.view_analysis, name="view_analysis"),
    path('download_excel/<int:file_id>/', views.download_excel, name="download_excel"),
>>>>>>> 1ecd93f5
    
    # Staff URLs
    path('staff_home/', staffViews.staff_home, name="staff_home"),
    path('staff/process_audio_files/', staffViews.process_audio_files, name="staff_process_audio_files"),
    path('staff/generate_excel_reports/', staffViews.generate_excel_report, name="staff_generate_excel_reports"),
    path('staff/generate_excel_report/<int:file_id>/', staffViews.generate_excel_report, name="staff_generate_excel_report"),
    path('staff/view_audio_analysis/', staffViews.view_audio_analysis, name="view_audio_analysis"),
    path('staff/view_spectrograms/', staffViews.view_spectrograms_list, name="staff_view_spectrograms_list"),
    path('staff/view_spectrograms/<int:file_id>/', staffViews.view_spectrograms, name="staff_view_spectrograms"),
    path('staff/view_analysis/<int:file_id>/', views.view_analysis, name="staff_view_analysis"),
    path('staff/download_excel/<int:file_id>/', staffViews.download_excel, name="staff_download_excel"),
    
    # API URLs for background processing
    path('api/start_processor/', api_views.start_processor, name="api_start_processor"),
    path('api/stop_processor/', api_views.stop_processor, name="api_stop_processor"),
    path('api/get_status/', api_views.get_status, name="api_get_status"),
    path('api/get_file_logs/<int:file_id>/', api_views.get_file_logs, name="api_get_file_logs"),
    path('api/get_recent_logs/', api_views.get_recent_logs, name="api_get_recent_logs"),
]<|MERGE_RESOLUTION|>--- conflicted
+++ resolved
@@ -18,12 +18,9 @@
     path('manage_staff/', adminViews.manage_staff, name="manage_staff"),
     path('view_spectrograms/', views.view_spectrograms_list, name="view_spectrograms_list"),
     path('view_spectrograms/<int:file_id>/', views.view_spectrograms, name="view_spectrograms"),
-<<<<<<< HEAD
     path('view_timelines/', views.view_timelines, name='view_timelines'),
-=======
     path('view_analysis/<int:file_id>/', views.view_analysis, name="view_analysis"),
     path('download_excel/<int:file_id>/', views.download_excel, name="download_excel"),
->>>>>>> 1ecd93f5
     
     # Staff URLs
     path('staff_home/', staffViews.staff_home, name="staff_home"),
